# Faucet App

[![build](https://github.com/FuelLabs/faucet/actions/workflows/ci.yml/badge.svg)](https://github.com/FuelLabs/faucet/actions/workflows/ci.yml)
[![discord](https://img.shields.io/badge/chat%20on-discord-orange?&logo=discord&logoColor=ffffff&color=7389D8&labelColor=6A7EC2)](https://discord.gg/xfpK4Pe)

A simple faucet app for dispensing tokens on a fuel network. It uses Google captcha for spam resistance
without requiring any social media based identification.

## Configuration

The faucet makes use of environment variables for configuration.

| Environment Variable | Description                                                                                     |
| -------------------- | ----------------------------------------------------------------------------------------------- |
| RUST_LOG             | EnvFilter configuration for adjusting logging granularity.                                      |
| HUMAN_LOGGING        | If false, logs will be output as machine readable JSON.                                         |
| CAPTCHA_SECRET       | The secret key used for enabling Google captcha authentication.                                 |
| CAPTCHA_KEY          | The website key used for enabling Google captcha authentication.                                |
<<<<<<< HEAD
| CLERK_PUB_KEY        | The public key used for enabling clerk authentication.                                          |
| CLERK_SECRET_KEY     | The secret key used for enabling clerk authentication.                                          |
=======
>>>>>>> e74fd738
| WALLET_SECRET_KEY    | A hex formatted string of the wallet private key that owns some tokens.                         |
| FUEL_NODE_URL        | The GraphQL endpoint for connecting to fuel-core.                                               |
| PUBLIC_FUEL_NODE_URL | The public GraphQL endpoint for connecting to fuel-core. Ex.: https://node.fuel.network/graphql |
| SERVICE_PORT         | The port the service will listen for http connections on.                                       |
| DISPENSE_AMOUNT      | Dispense amount on each faucet                                                                  |
| MIN_GAS_PRICE        | The minimum gas price to use in each transfer                                                   |
<<<<<<< HEAD
=======
| POW_DIFFICULTY       | Number of leading zeroes that a valid proof of work hash must have                              |
>>>>>>> e74fd738

## Build and Run

To run locally, assuming environment variables have already been set:

```sh
cargo run
```

You will need a fuel node running. You can run one with the default configuration to make the faucet work:

```sh
fuel-core run --chain ./chain_config.json --db-type in-memory
```<|MERGE_RESOLUTION|>--- conflicted
+++ resolved
@@ -16,21 +16,15 @@
 | HUMAN_LOGGING        | If false, logs will be output as machine readable JSON.                                         |
 | CAPTCHA_SECRET       | The secret key used for enabling Google captcha authentication.                                 |
 | CAPTCHA_KEY          | The website key used for enabling Google captcha authentication.                                |
-<<<<<<< HEAD
 | CLERK_PUB_KEY        | The public key used for enabling clerk authentication.                                          |
 | CLERK_SECRET_KEY     | The secret key used for enabling clerk authentication.                                          |
-=======
->>>>>>> e74fd738
 | WALLET_SECRET_KEY    | A hex formatted string of the wallet private key that owns some tokens.                         |
 | FUEL_NODE_URL        | The GraphQL endpoint for connecting to fuel-core.                                               |
 | PUBLIC_FUEL_NODE_URL | The public GraphQL endpoint for connecting to fuel-core. Ex.: https://node.fuel.network/graphql |
 | SERVICE_PORT         | The port the service will listen for http connections on.                                       |
 | DISPENSE_AMOUNT      | Dispense amount on each faucet                                                                  |
 | MIN_GAS_PRICE        | The minimum gas price to use in each transfer                                                   |
-<<<<<<< HEAD
-=======
 | POW_DIFFICULTY       | Number of leading zeroes that a valid proof of work hash must have                              |
->>>>>>> e74fd738
 
 ## Build and Run
 
