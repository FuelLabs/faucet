<!doctype html>
<html lang="en">
  <head>
    <meta charset="UTF-8" />
    <title>{{ page_title }}</title>
    <meta name="viewport" content="width=device-width, initial-scale=1" />
    <link
      href="https://fonts.googleapis.com/css2?family=Roboto&display=swap"
      rel="stylesheet"
    />
    <script src="https://www.google.com/recaptcha/api.js"></script>
  </head>
  <style>
    * {
      font-family: "Roboto", sans-serif;
    }

    body {
      display: flex;
      justify-content: center;
      align-items: center;
      flex-direction: column;
    }

    .description {
      text-align: center;
      line-height: 1.4em;
      color: #555;
      font-size: 14px;
    }

    .background {
      position: fixed;
      top: 0;
      left: 0;
      height: 100%;
      width: 100%;
      z-index: 0;
      background-image: url("data:image/svg+xml,%3Csvg xmlns='http://www.w3.org/2000/svg' viewBox='0 0 32 32' width='32' height='32' fill='none' stroke='%230f172a' stroke-opacity='0.04'%3E%3Cpath d='M0 .5H31.5V32' /%3E%3C/svg%3E%0A");
      -webkit-mask-image: linear-gradient(
        180deg,
        rgba(255, 255, 255, 1),
        rgba(255, 255, 255, 1),
        rgba(255, 255, 255, 0.3)
      );
      mask-image: linear-gradient(
        180deg,
        rgba(255, 255, 255, 1),
        rgba(255, 255, 255, 1),
<<<<<<< HEAD
        rgba(255, 255, 255, 0.3)
      );
=======
        rgba(255, 255, 255, 0.3));
  }

  .fuel-logo {
    display: flex;
    justify-content: center;
    margin-bottom: 20px;
  }

  .button {
    background-color: #00F58C;
    border: none;
    color: black;
    padding: 16px 32px;
    margin: 4px 2px;
    cursor: pointer;
    border-radius: 10px;
    width: 100%;
    text-transform: uppercase;
    text-decoration: none;
    display: flex;
    box-sizing: border-box;
    text-align: center;
    justify-content: center;
  }

  .button:disabled {
    background-color: gray;
  }

  .card {
    margin-top: 90px;
    z-index: 1;
    width: 480px;
    font-size: 14px;
    padding: 40px 20px 20px 20px;
    border-radius: 10px;
    background-color: white;
    box-shadow: 0 0 16px 2px rgba(248, 248, 248, 0.25);
    border: 1px solid rgb(229, 231, 235);
    max-width: 95%;
  }

  .from-control {
    display: flex;
    flex-direction: column;
  }

  .from-control label {
    margin-bottom: 0.3em;
    color: #333;
  }

  .from-control input {
    border: 1px solid #888;
    border-radius: 4px;
    padding: 10px;
  }

  .from-control input:invalid {
    border: 1px solid red;
  }

  .captcha-container {
    display: flex;
    margin-top: 20px;
    justify-content: center;
  }

  .bold {
    color: #000;
    font-weight: bold;
  }

  .response-title,
  .provider-url,
  #response-failure {
    text-align: center;
  }

  #response-failure {
    color: red;
    padding: 10px;
  }

  #response {
    display: none;
  }

  .provider-url {
    font-size: 12px;
    text-align: center;
    margin-top: 10px;
    color: #949494;
  }

  .agreements {
    text-align: left;
    margin-top: 25px;
    line-height: 1.4em;
    color: #555;
    font-size: 14px;
  }

  .queued {
    display: flex;
    flex-direction: column;
    align-items: center;
    text-align: center;
    gap: 1rem;
  }

  .captcha-area {
    height: 100px;
    display: flex;
    justify-content: center;
    align-items: center;
  }

  .loader {
    border: 0.4rem solid #f3f3f3;
    border-top: 0.4rem solid #00F58C;
    border-radius: 50%;
    width: 2rem;
    height: 2rem;
    animation: spin 2s linear infinite;
  }

  @keyframes spin {
    0% {
      transform: rotate(0deg);
>>>>>>> 0d9391a2
    }

    .fuel-logo {
      display: flex;
      justify-content: center;
      margin-bottom: 20px;
    }

    .button {
      background-color: #00f58c;
      border: none;
      color: black;
      padding: 16px 32px;
      margin: 4px 2px;
      cursor: pointer;
      border-radius: 10px;
      width: 100%;
      text-transform: uppercase;
      text-decoration: none;
      display: flex;
      box-sizing: border-box;
      text-align: center;
      justify-content: center;
    }

    .button:disabled {
      background-color: gray;
    }

    .card {
      position: relative;
      margin-top: 90px;
      z-index: 1;
      width: 480px;
      font-size: 14px;
      padding: 40px 20px 20px 20px;
      border-radius: 10px;
      background-color: white;
      box-shadow: 0 0 16px 2px rgba(248, 248, 248, 0.25);
      border: 1px solid rgb(229, 231, 235);
      max-width: 95%;
    }

    .from-control {
      display: flex;
      flex-direction: column;
    }

    .from-control label {
      margin-bottom: 0.3em;
      color: #333;
    }

    .from-control input {
      border: 1px solid #888;
      border-radius: 4px;
      padding: 10px;
    }

    .from-control input:invalid {
      border: 1px solid red;
    }

    .captcha-container {
      display: flex;
      margin-top: 20px;
      justify-content: center;
    }

    .bold {
      color: #000;
      font-weight: bold;
    }

    .response-title,
    .provider-url,
    #response-failure {
      text-align: center;
    }

    #response-failure {
      color: red;
      padding: 10px;
    }

    #response {
      display: none;
    }

    .provider-url {
      font-size: 12px;
      text-align: center;
      margin-top: 10px;
      color: #949494;
    }

    .queued {
      display: flex;
      flex-direction: column;
      align-items: center;
      text-align: center;
      gap: 1rem;
    }

    .captcha-area {
      height: 100px;
      display: flex;
      justify-content: center;
      align-items: center;
    }

    .loader {
      border: 0.4rem solid #f3f3f3;
      border-top: 0.4rem solid #00f58c;
      border-radius: 50%;
      width: 2rem;
      height: 2rem;
      animation: spin 2s linear infinite;
    }

    .cl-userButton-root {
      position: absolute;
      top: 10px;
      right: 10px;
    }

    @keyframes spin {
      0% {
        transform: rotate(0deg);
      }

      100% {
        transform: rotate(360deg);
      }
    }

    .hidden {
      display: none;
    }
  </style>

  <body>
    <div class="background"></div>
    <div class="card">
      <div class="user-button"></div>
      <div class="fuel-logo">
        <svg
          xmlns="http://www.w3.org/2000/svg"
          viewBox="0 0 500 500"
          style="width: 80px; height: 80px"
          class="s_logo__16erN"
        >
          <g data-name="Fuel logo">
            <g g clip-path="url(#a)" data-name="logo">
              <path
                fill="#00F58C"
                d="M28.85,0C12.92,0,0,12.92,0,28.85V434h359.09c12.15,0,23.81-4.83,32.4-13.42l29.09-29.09
         c8.59-8.59,13.42-20.25,13.42-32.4V0H28.85z"
              />
            </g>
            <path
              d="M283.36,55.8L142.22,196.94c-3.5,3.5-8.25,5.47-13.21,5.47h0c-7.22,0-13.8-4.16-16.89-10.69L57.45,76.11
       c-4.46-9.44,2.42-20.31,12.86-20.31H283.36z"
            />
            <path
              d="M55.8,378.2V240.87c0-7.32,5.94-13.26,13.26-13.26h137.33L55.8,378.2z"
            />
            <path
              d="M217.72,202.41h-45.46l136.8-136.81c6.28-6.28,14.79-9.81,23.67-9.81h45.46l-136.8,136.81
       C235.12,198.88,226.6,202.41,217.72,202.41z"
            />
          </g>
        </svg>
      </div>
      <form
        action="javascript:"
        onsubmit="faucetApp.give_me_coins(this)"
        id="form"
      >
        <div class="from-control">
          <label for="address">Wallet Address</label>
          <input
            type="text"
            id="address"
            name="address"
            autocomplete="off"
            minlength="63"
            placeholder="fuel100000... or 0x0000..."
            pattern="[a-z0-9]{63,66}"
          />
        </div>
        <p class="description">
          This is a <b class="bold">Test Ether</b> faucet running on the
          <b class="bold">Test Fuel network</b>. This faucet sends fake Ether
          assets to the provided wallet address.
        </p>
        <div class="captcha-area">
          {{#if captcha_key}}
          <div class="captcha-container">
            <div class="g-recaptcha" data-sitekey="{{ captcha_key }}"></div>
          </div>
          {{/if}}
          <div class="queued hidden">
            <div class="loader"></div>
            <div>Waiting until more tokens are available</div>
          </div>
        </div>
        <div id="response-failure"></div>
        <div id="sign-app"></div>
        <input type="submit" value="Give me Ether" class="button" id="submit" />
      </form>
      <div id="response">
        <h2 class="response-title">Test Ether sent to the wallet</h2>
        <a href="#" id="explorer-link" class="button">See on Fuel Explorer</a>
      </div>
<<<<<<< HEAD
=======
      <div id="agreements" class="agreements">
        <input type="checkbox" id="agreement1" name="agreement1">
        <label for="agreement1"> I acknowledge that this faucet is <u><b class="bold">only used for testing</b></u>.</label><br>
        <input type="checkbox" id="agreement2" name="agreement2">
        <label for="agreement2"> I acknowledge that there are <u><b class="bold">no incentives</b></u> to using this faucet.</label><br>
        <input type="checkbox" id="agreement3" name="agreement3">
        <label for="agreement3"> I agree not to spam this faucet, and know that I will be blocked if I do.</label><br>
      </div>
      <div id="response-failure"></div>
      <input type="submit" disabled="true" value="Give me Test Ether" class="button" />
    </form>
    <div id="response">
      <h2 class="response-title">Test Ether sent to the wallet</h2>
      <a href="#" id="explorer-link" class="button">See on Fuel Explorer</a>
>>>>>>> 0d9391a2
    </div>
    <div class="provider-url">Node url: {{ public_node_url }}</div>
    <script
      async
      crossorigin="anonymous"
      data-clerk-publishable-key="{{ clerk_public_key }}"
      src="https://thorough-wahoo-19.clerk.accounts.dev/npm/@clerk/clerk-js@4/dist/clerk.browser.js"
      type="text/javascript"
    ></script>
    <script>
      window.addEventListener("load", async function () {
        await Clerk.load();

        if (Clerk.user) {
          const userBtn = document.querySelector(".user-button");
          Clerk.mountUserButton(userBtn);
        } else {
          window.location.href = "/sign-in";
        }
<<<<<<< HEAD
      });
    </script>
    <script>
      const faucetApp = (function () {
        let providerUrl = "{{ public_node_url }}";
        let blockExplorer = "https://fuellabs.github.io/block-explorer-v2";
        let query = (params = new URLSearchParams(document.location.search));
        let address = query.get("address");

        if (address) {
          let $address = document.getElementById("address");
          if ($address) {
            $address.value = address;
          }
=======
      }

      let agreements = document.getElementById('agreements');
      function hasAgreed() {
        let inputs = agreements.getElementsByTagName('input');
        let inputsList = Array.prototype.slice.call(inputs);
        return inputsList.every(i => i.checked);
      }

      agreements.onchange = function() {
        form.querySelector("input[type=submit]").disabled = !hasAgreed();
      };

      function hasCaptcha() {
        return !!document.getElementsByClassName("captcha-container")[0];
      }

      function showWaiting() {
        if (hasCaptcha()) {
          document.getElementsByClassName("captcha-container")[0].classList.add("hidden");
>>>>>>> 0d9391a2
        }

        function hasCaptcha() {
          return !!document.getElementsByClassName("captcha-container")[0];
        }
<<<<<<< HEAD
=======
        document.getElementsByClassName("queued")[0].classList.add("hidden");
        form.querySelector("input[type=submit]").disabled = !hasAgreed();
      }
>>>>>>> 0d9391a2

        function showWaiting() {
          if (hasCaptcha()) {
            document
              .getElementsByClassName("captcha-container")[0]
              .classList.add("hidden");
          }
          document
            .getElementsByClassName("queued")[0]
            .classList.remove("hidden");
          form.querySelector("input[type=submit]").disabled = true;
        }

        function hideWaiting() {
          if (hasCaptcha()) {
            document
              .getElementsByClassName("captcha-container")[0]
              .classList.remove("hidden");
          }
          document.getElementsByClassName("queued")[0].classList.add("hidden");
          form.querySelector("input[type=submit]").disabled = false;
        }

        function give_me_coins(form) {
          const data = {
            address: form["address"].value,
            captcha: "",
          };

          if (hasCaptcha()) {
            data.captcha = form["g-recaptcha-response"].value;
          }

          let xhr = new XMLHttpRequest();
          xhr.open("POST", "/dispense");
          xhr.setRequestHeader("Accept", "application/json");
          xhr.setRequestHeader("Content-Type", "application/json");
          xhr.onload = () =>
            handle_response(data.address)(JSON.parse(xhr.responseText));
          xhr.onetimeout = () =>
            handle_error("Connection to the server timed out");
          xhr.onerror = () => handle_error("Connection to the server failed");
          xhr.send(JSON.stringify(data));

          document.getElementById("response-failure").innerText = "";
          showWaiting();
        }

        function handle_response(address) {
          return function (data) {
            if (!data.error) {
              document.getElementById("form").hidden = true;
              document.getElementById("response").style.display = "block";
              document.getElementById("explorer-link").href =
                `${blockExplorer}/address/${address}?providerUrl=${encodeURIComponent(
                  providerUrl,
                )}`;
            } else {
              document.getElementById("response-failure").innerText =
                data.error;
              hideWaiting();
            }
          };
        }

        function handle_error(message) {
          document.getElementById("response-failure").innerText = message;
          hideWaiting();
        }

        return { give_me_coins: give_me_coins };
      })();
    </script>
  </body>
</html><|MERGE_RESOLUTION|>--- conflicted
+++ resolved
@@ -47,142 +47,8 @@
         180deg,
         rgba(255, 255, 255, 1),
         rgba(255, 255, 255, 1),
-<<<<<<< HEAD
         rgba(255, 255, 255, 0.3)
       );
-=======
-        rgba(255, 255, 255, 0.3));
-  }
-
-  .fuel-logo {
-    display: flex;
-    justify-content: center;
-    margin-bottom: 20px;
-  }
-
-  .button {
-    background-color: #00F58C;
-    border: none;
-    color: black;
-    padding: 16px 32px;
-    margin: 4px 2px;
-    cursor: pointer;
-    border-radius: 10px;
-    width: 100%;
-    text-transform: uppercase;
-    text-decoration: none;
-    display: flex;
-    box-sizing: border-box;
-    text-align: center;
-    justify-content: center;
-  }
-
-  .button:disabled {
-    background-color: gray;
-  }
-
-  .card {
-    margin-top: 90px;
-    z-index: 1;
-    width: 480px;
-    font-size: 14px;
-    padding: 40px 20px 20px 20px;
-    border-radius: 10px;
-    background-color: white;
-    box-shadow: 0 0 16px 2px rgba(248, 248, 248, 0.25);
-    border: 1px solid rgb(229, 231, 235);
-    max-width: 95%;
-  }
-
-  .from-control {
-    display: flex;
-    flex-direction: column;
-  }
-
-  .from-control label {
-    margin-bottom: 0.3em;
-    color: #333;
-  }
-
-  .from-control input {
-    border: 1px solid #888;
-    border-radius: 4px;
-    padding: 10px;
-  }
-
-  .from-control input:invalid {
-    border: 1px solid red;
-  }
-
-  .captcha-container {
-    display: flex;
-    margin-top: 20px;
-    justify-content: center;
-  }
-
-  .bold {
-    color: #000;
-    font-weight: bold;
-  }
-
-  .response-title,
-  .provider-url,
-  #response-failure {
-    text-align: center;
-  }
-
-  #response-failure {
-    color: red;
-    padding: 10px;
-  }
-
-  #response {
-    display: none;
-  }
-
-  .provider-url {
-    font-size: 12px;
-    text-align: center;
-    margin-top: 10px;
-    color: #949494;
-  }
-
-  .agreements {
-    text-align: left;
-    margin-top: 25px;
-    line-height: 1.4em;
-    color: #555;
-    font-size: 14px;
-  }
-
-  .queued {
-    display: flex;
-    flex-direction: column;
-    align-items: center;
-    text-align: center;
-    gap: 1rem;
-  }
-
-  .captcha-area {
-    height: 100px;
-    display: flex;
-    justify-content: center;
-    align-items: center;
-  }
-
-  .loader {
-    border: 0.4rem solid #f3f3f3;
-    border-top: 0.4rem solid #00F58C;
-    border-radius: 50%;
-    width: 2rem;
-    height: 2rem;
-    animation: spin 2s linear infinite;
-  }
-
-  @keyframes spin {
-    0% {
-      transform: rotate(0deg);
->>>>>>> 0d9391a2
     }
 
     .fuel-logo {
@@ -226,6 +92,12 @@
       max-width: 95%;
     }
 
+    .cl-userButton-root {
+      position: absolute;
+      top: 10px;
+      right: 10px;
+    }
+
     .from-control {
       display: flex;
       flex-direction: column;
@@ -277,6 +149,14 @@
       text-align: center;
       margin-top: 10px;
       color: #949494;
+    }
+
+    .agreements {
+      text-align: left;
+      margin-top: 25px;
+      line-height: 1.4em;
+      color: #555;
+      font-size: 14px;
     }
 
     .queued {
@@ -301,12 +181,6 @@
       width: 2rem;
       height: 2rem;
       animation: spin 2s linear infinite;
-    }
-
-    .cl-userButton-root {
-      position: absolute;
-      top: 10px;
-      right: 10px;
     }
 
     @keyframes spin {
@@ -390,31 +264,37 @@
             <div>Waiting until more tokens are available</div>
           </div>
         </div>
+        <div id="agreements" class="agreements">
+          <input type="checkbox" id="agreement1" name="agreement1" />
+          <label for="agreement1">
+            I acknowledge that this faucet is
+            <u><b class="bold">only used for testing</b></u
+            >.</label
+          ><br />
+          <input type="checkbox" id="agreement2" name="agreement2" />
+          <label for="agreement2">
+            I acknowledge that there are
+            <u><b class="bold">no incentives</b></u> to using this
+            faucet.</label
+          ><br />
+          <input type="checkbox" id="agreement3" name="agreement3" />
+          <label for="agreement3">
+            I agree not to spam this faucet, and know that I will be blocked if
+            I do.</label
+          ><br />
+        </div>
         <div id="response-failure"></div>
-        <div id="sign-app"></div>
-        <input type="submit" value="Give me Ether" class="button" id="submit" />
+        <input
+          type="submit"
+          disabled="true"
+          value="Give me Test Ether"
+          class="button"
+        />
       </form>
       <div id="response">
         <h2 class="response-title">Test Ether sent to the wallet</h2>
         <a href="#" id="explorer-link" class="button">See on Fuel Explorer</a>
       </div>
-<<<<<<< HEAD
-=======
-      <div id="agreements" class="agreements">
-        <input type="checkbox" id="agreement1" name="agreement1">
-        <label for="agreement1"> I acknowledge that this faucet is <u><b class="bold">only used for testing</b></u>.</label><br>
-        <input type="checkbox" id="agreement2" name="agreement2">
-        <label for="agreement2"> I acknowledge that there are <u><b class="bold">no incentives</b></u> to using this faucet.</label><br>
-        <input type="checkbox" id="agreement3" name="agreement3">
-        <label for="agreement3"> I agree not to spam this faucet, and know that I will be blocked if I do.</label><br>
-      </div>
-      <div id="response-failure"></div>
-      <input type="submit" disabled="true" value="Give me Test Ether" class="button" />
-    </form>
-    <div id="response">
-      <h2 class="response-title">Test Ether sent to the wallet</h2>
-      <a href="#" id="explorer-link" class="button">See on Fuel Explorer</a>
->>>>>>> 0d9391a2
     </div>
     <div class="provider-url">Node url: {{ public_node_url }}</div>
     <script
@@ -434,7 +314,6 @@
         } else {
           window.location.href = "/sign-in";
         }
-<<<<<<< HEAD
       });
     </script>
     <script>
@@ -449,39 +328,22 @@
           if ($address) {
             $address.value = address;
           }
-=======
-      }
-
-      let agreements = document.getElementById('agreements');
-      function hasAgreed() {
-        let inputs = agreements.getElementsByTagName('input');
-        let inputsList = Array.prototype.slice.call(inputs);
-        return inputsList.every(i => i.checked);
-      }
-
-      agreements.onchange = function() {
-        form.querySelector("input[type=submit]").disabled = !hasAgreed();
-      };
-
-      function hasCaptcha() {
-        return !!document.getElementsByClassName("captcha-container")[0];
-      }
-
-      function showWaiting() {
-        if (hasCaptcha()) {
-          document.getElementsByClassName("captcha-container")[0].classList.add("hidden");
->>>>>>> 0d9391a2
-        }
+        }
+
+        let agreements = document.getElementById("agreements");
+        function hasAgreed() {
+          let inputs = agreements.getElementsByTagName("input");
+          let inputsList = Array.prototype.slice.call(inputs);
+          return inputsList.every((i) => i.checked);
+        }
+
+        agreements.onchange = function () {
+          form.querySelector("input[type=submit]").disabled = !hasAgreed();
+        };
 
         function hasCaptcha() {
           return !!document.getElementsByClassName("captcha-container")[0];
         }
-<<<<<<< HEAD
-=======
-        document.getElementsByClassName("queued")[0].classList.add("hidden");
-        form.querySelector("input[type=submit]").disabled = !hasAgreed();
-      }
->>>>>>> 0d9391a2
 
         function showWaiting() {
           if (hasCaptcha()) {
@@ -502,7 +364,7 @@
               .classList.remove("hidden");
           }
           document.getElementsByClassName("queued")[0].classList.add("hidden");
-          form.querySelector("input[type=submit]").disabled = false;
+          form.querySelector("input[type=submit]").disabled = !hasAgreed();
         }
 
         function give_me_coins(form) {
