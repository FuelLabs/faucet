<!DOCTYPE html>
<html lang="en">

<head>
  <meta charset="UTF-8" />
  <title>{{ page_title }}</title>
  <meta name="viewport" content="width=device-width, initial-scale=1" />
  <link href="https://fonts.googleapis.com/css2?family=Roboto&display=swap" rel="stylesheet" />
  <script src="https://www.google.com/recaptcha/api.js"></script>
</head>
<style>
  * {
    font-family: "Roboto", sans-serif;
  }

  body {
    display: flex;
    justify-content: center;
    align-items: center;
    flex-direction: column;
  }

  .description {
    text-align: center;
    line-height: 1.4em;
    color: #555;
    font-size: 14px;
  }

  .background {
    position: fixed;
    top: 0;
    left: 0;
    height: 100%;
    width: 100%;
    z-index: 0;
    background-image: url("data:image/svg+xml,%3Csvg xmlns='http://www.w3.org/2000/svg' viewBox='0 0 32 32' width='32' height='32' fill='none' stroke='%230f172a' stroke-opacity='0.04'%3E%3Cpath d='M0 .5H31.5V32' /%3E%3C/svg%3E%0A");
    -webkit-mask-image: linear-gradient(180deg,
        rgba(255, 255, 255, 1),
        rgba(255, 255, 255, 1),
        rgba(255, 255, 255, 0.3));
    mask-image: linear-gradient(180deg,
        rgba(255, 255, 255, 1),
        rgba(255, 255, 255, 1),
        rgba(255, 255, 255, 0.3));
  }

  .fuel-logo {
    display: flex;
    justify-content: center;
    margin-bottom: 20px;
  }

  .button {
    background-color: #00F58C;
    border: none;
    color: black;
    padding: 16px 32px;
    margin: 4px 2px;
    cursor: pointer;
    border-radius: 10px;
    width: 100%;
    text-transform: uppercase;
    text-decoration: none;
    display: flex;
    box-sizing: border-box;
    text-align: center;
    justify-content: center;
  }

  .button:disabled {
    background-color: gray;
  }

  .card {
    margin-top: 90px;
    z-index: 1;
    width: 480px;
    font-size: 14px;
    padding: 40px 20px 20px 20px;
    border-radius: 10px;
    background-color: white;
    box-shadow: 0 0 16px 2px rgba(248, 248, 248, 0.25);
    border: 1px solid rgb(229, 231, 235);
    max-width: 95%;
  }

  .from-control {
    display: flex;
    flex-direction: column;
  }

  .from-control label {
    margin-bottom: 0.3em;
    color: #333;
  }

  .from-control input {
    border: 1px solid #888;
    border-radius: 4px;
    padding: 10px;
  }

  .from-control input:invalid {
    border: 1px solid red;
  }

  .captcha-container {
    display: flex;
    margin-top: 20px;
    justify-content: center;
  }

  .bold {
    color: #000;
    font-weight: bold;
  }

  .response-title,
  .provider-url,
  #response-failure {
    text-align: center;
  }

  #response-failure {
    color: red;
    padding: 10px;
  }

  #response {
    display: none;
  }

  .provider-url {
    font-size: 12px;
    text-align: center;
    margin-top: 10px;
    color: #949494;
  }

  .agreements {
    text-align: left;
    margin-top: 25px;
    line-height: 1.4em;
    color: #555;
    font-size: 14px;
  }

  .queued {
    display: flex;
    flex-direction: column;
    align-items: center;
    text-align: center;
    gap: 1rem;
  }

  .captcha-area {
    height: 100px;
    display: flex;
    justify-content: center;
    align-items: center;
  }

  .loader {
    border: 0.4rem solid #f3f3f3;
    border-top: 0.4rem solid #00F58C;
    border-radius: 50%;
    width: 2rem;
    height: 2rem;
    animation: spin 2s linear infinite;
  }

  @keyframes spin {
    0% {
      transform: rotate(0deg);
    }

    100% {
      transform: rotate(360deg);
    }
  }

  .hidden {
    display: none;
  }
</style>

<body>
  <div class="background"></div>
  <div class="card">
    <div class="fuel-logo">
      <svg xmlns="http://www.w3.org/2000/svg" viewBox="0 0 500 500" style="width: 80px; height: 80px"
        class="s_logo__16erN">
        <g data-name="Fuel logo">
          <g g clip-path="url(#a)" data-name="logo">
            <path fill="#00F58C" d="M28.85,0C12.92,0,0,12.92,0,28.85V434h359.09c12.15,0,23.81-4.83,32.4-13.42l29.09-29.09
         c8.59-8.59,13.42-20.25,13.42-32.4V0H28.85z" />
          </g>
          <path d="M283.36,55.8L142.22,196.94c-3.5,3.5-8.25,5.47-13.21,5.47h0c-7.22,0-13.8-4.16-16.89-10.69L57.45,76.11
       c-4.46-9.44,2.42-20.31,12.86-20.31H283.36z" />
          <path d="M55.8,378.2V240.87c0-7.32,5.94-13.26,13.26-13.26h137.33L55.8,378.2z" />
          <path d="M217.72,202.41h-45.46l136.8-136.81c6.28-6.28,14.79-9.81,23.67-9.81h45.46l-136.8,136.81
       C235.12,198.88,226.6,202.41,217.72,202.41z" />
        </g>
      </svg>


    </div>
    <form action="javascript:" onsubmit="faucetApp.give_me_coins(this)" id="form">
      <div class="from-control">
        <label for="address">Wallet Address</label>
        <input type="text" id="address" name="address" autocomplete="off" minlength="63"
          placeholder="fuel100000... or 0x0000..." pattern="[a-z0-9]{63,66}" />
      </div>
      <p class="description">
        This is a <b class="bold">Test Ether</b> faucet running on the
        <b class="bold">Test Fuel network</b>. This faucet sends fake Ether
        assets to the provided wallet address.
      </p>
      <div class="captcha-area">
        {{#if captcha_key}}
          <div class="captcha-container">
            <div class="g-recaptcha" data-sitekey="{{ captcha_key }}"></div>
          </div>
        {{/if}}
        <div class="queued hidden">
          <div class="loader"></div>
          <div>Waiting until more tokens are available</div>
        </div>
      </div>
      <div id="agreements" class="agreements">
        <input type="checkbox" id="agreement1" name="agreement1">
        <label for="agreement1"> I acknowledge that this faucet is <u><b class="bold">only used for testing</b></u>.</label><br>
        <input type="checkbox" id="agreement2" name="agreement2">
        <label for="agreement2"> I acknowledge that there are <u><b class="bold">no incentives</b></u> to using this faucet.</label><br>
        <input type="checkbox" id="agreement3" name="agreement3">
        <label for="agreement3"> I agree not to spam this faucet, and know that I will be blocked if I do.</label><br>
      </div>
      <div id="response-failure"></div>
      <input type="submit" disabled="true" value="Give me Test Ether" class="button" />
    </form>
    <div id="response">
      <h2 class="response-title">Test Ether sent to the wallet</h2>
      <a href="#" id="explorer-link" class="button">See on Fuel Explorer</a>
    </div>
  </div>
  <div class="provider-url">Node url: {{ public_node_url }}</div>
  <script>
    const faucetApp = (function () {
<<<<<<< HEAD
      let providerUrl = "{{ public_node_url }}";
      let blockExplorer = "https://fuellabs.github.io/block-explorer-v2";
      let query = new URLSearchParams(document.location.search);
=======
      let blockExplorer = "https://app.fuel.network";
      let query = params = new URLSearchParams(document.location.search);
>>>>>>> 298d9aca
      let address = query.get('address');
      let shouldRedirect = query.get('redirect') === 'true';

      if (address) {
        let $address = document.getElementById('address');
        if ($address) {
          $address.value = address;
        }
      }

      let agreements = document.getElementById('agreements');
      function hasAgreed() {
        let inputs = agreements.getElementsByTagName('input');
        let inputsList = Array.prototype.slice.call(inputs);
        return inputsList.every(i => i.checked);
      }

      agreements.onchange = function() {
        form.querySelector("input[type=submit]").disabled = !hasAgreed();
      };

      function hasCaptcha() {
        return !!document.getElementsByClassName("captcha-container")[0];
      }

      function showWaiting() {
        if (hasCaptcha()) {
          document.getElementsByClassName("captcha-container")[0].classList.add("hidden");
        }
        document.getElementsByClassName("queued")[0].classList.remove("hidden");
        form.querySelector("input[type=submit]").disabled = true;
      }

      function hideWaiting() {
        if (hasCaptcha()) {
          document.getElementsByClassName("captcha-container")[0].classList.remove("hidden");
        }
        document.getElementsByClassName("queued")[0].classList.add("hidden");
        form.querySelector("input[type=submit]").disabled = !hasAgreed();
      }

      function give_me_coins(form) {
        const data = {
          address: form["address"].value,
          captcha: "",
        };

        if (hasCaptcha()) {
          data.captcha = form["g-recaptcha-response"].value;
        }

        let xhr = new XMLHttpRequest();
        xhr.open("POST", "/dispense");
        xhr.setRequestHeader("Accept", "application/json");
        xhr.setRequestHeader("Content-Type", "application/json");
        xhr.onload = () =>
          handle_response(data.address)(JSON.parse(xhr.responseText));
        xhr.onetimeout = () => handle_error("Connection to the server timed out");
        xhr.onerror = () => handle_error("Connection to the server failed");
        xhr.send(JSON.stringify(data));

        document.getElementById("response-failure").innerText = "";
        showWaiting();
      }

      function handle_response(address) {
        return function (data) {
          if (!data.error) {
            document.getElementById("form").hidden = true;
            document.getElementById("response").style.display = "block";
            document.getElementById(
              "explorer-link"
<<<<<<< HEAD
            ).href = `${blockExplorer}/address/${address}?providerUrl=${encodeURIComponent(
              providerUrl
            )}`;
            if (shouldRedirect && document.referrer) {
              location.href = document.referrer;
            }
=======
            ).href = `${blockExplorer}/tx/0x${data.tx_id}`;
>>>>>>> 298d9aca
          } else {
            document.getElementById("response-failure").innerText = data.error;
            hideWaiting();
          }
        };
      }

      function handle_error(message) {
        document.getElementById("response-failure").innerText = message;
        hideWaiting();
      }

      return { give_me_coins: give_me_coins };
    })();
  </script>
</body>

</html><|MERGE_RESOLUTION|>--- conflicted
+++ resolved
@@ -138,6 +138,11 @@
     color: #949494;
   }
 
+  .provider-url a {
+    color: #949494;
+    text-decoration: underline;
+  }
+
   .agreements {
     text-align: left;
     margin-top: 25px;
@@ -146,7 +151,7 @@
     font-size: 14px;
   }
 
-  .queued {
+  .queued, .redirect-container {
     display: flex;
     flex-direction: column;
     align-items: center;
@@ -182,6 +187,10 @@
 
   .hidden {
     display: none;
+  }
+  
+  .footer {
+    z-index: 9;
   }
 </style>
 
@@ -241,22 +250,25 @@
     </form>
     <div id="response">
       <h2 class="response-title">Test Ether sent to the wallet</h2>
+      <div id="redirect-container" class="redirect-container hidden">
+        <div class="loader"></div>
+        <div id="redirect-text"></div>
+      </div>
       <a href="#" id="explorer-link" class="button">See on Fuel Explorer</a>
     </div>
   </div>
-  <div class="provider-url">Node url: {{ public_node_url }}</div>
+  <div class="footer">
+    <div class="provider-url">Node url: {{ public_node_url }}</div>
+    <div class="provider-url"><a target="_blank" href="https://github.com/FuelLabs/faucet">GitHub</a></div>
+  </div>
   <script>
     const faucetApp = (function () {
-<<<<<<< HEAD
       let providerUrl = "{{ public_node_url }}";
-      let blockExplorer = "https://fuellabs.github.io/block-explorer-v2";
-      let query = new URLSearchParams(document.location.search);
-=======
       let blockExplorer = "https://app.fuel.network";
       let query = params = new URLSearchParams(document.location.search);
->>>>>>> 298d9aca
       let address = query.get('address');
-      let shouldRedirect = query.get('redirect') === 'true';
+      let redirectUrl = query.get('redirectUrl');
+      let buttonSubmit = form.querySelector("input[type=submit]");
 
       if (address) {
         let $address = document.getElementById('address');
@@ -273,19 +285,19 @@
       }
 
       agreements.onchange = function() {
-        form.querySelector("input[type=submit]").disabled = !hasAgreed();
+        buttonSubmit.disabled = !hasAgreed();
       };
 
       function hasCaptcha() {
         return !!document.getElementsByClassName("captcha-container")[0];
       }
 
-      function showWaiting() {
+      function showWaiting(text) {
         if (hasCaptcha()) {
           document.getElementsByClassName("captcha-container")[0].classList.add("hidden");
         }
         document.getElementsByClassName("queued")[0].classList.remove("hidden");
-        form.querySelector("input[type=submit]").disabled = true;
+        buttonSubmit.disabled = true;
       }
 
       function hideWaiting() {
@@ -293,7 +305,7 @@
           document.getElementsByClassName("captcha-container")[0].classList.remove("hidden");
         }
         document.getElementsByClassName("queued")[0].classList.add("hidden");
-        form.querySelector("input[type=submit]").disabled = !hasAgreed();
+        buttonSubmit.disabled = !hasAgreed();
       }
 
       function give_me_coins(form) {
@@ -323,20 +335,35 @@
       function handle_response(address) {
         return function (data) {
           if (!data.error) {
+            const tx_id  = `0x${data.tx_id}`;
+            const link = document.getElementById(
+              "explorer-link"
+            );
             document.getElementById("form").hidden = true;
             document.getElementById("response").style.display = "block";
-            document.getElementById(
-              "explorer-link"
-<<<<<<< HEAD
-            ).href = `${blockExplorer}/address/${address}?providerUrl=${encodeURIComponent(
-              providerUrl
-            )}`;
-            if (shouldRedirect && document.referrer) {
-              location.href = document.referrer;
+            link.href = `${blockExplorer}/tx/${tx_id}`;
+            
+            if (redirectUrl) {
+              try {
+                const refUrl = new URL(decodeURIComponent(redirectUrl));
+                const redirectText = `Redirecting you back to ${refUrl.origin}...`;
+                
+                // Add tx_id to query params
+                refUrl.searchParams.set('tx_id', tx_id);
+
+                link.classList.add('hidden');
+                const $redirectContainer = document.getElementById('redirect-container');
+                const $redirectText = document.getElementById('redirect-text');
+                $redirectContainer.classList.remove('hidden');
+                $redirectText.innerText = redirectText;
+                setTimeout(() => {
+                  location.href = refUrl.toString();
+                }, 2000);
+              } catch (e) {
+                console.error(e);
+                // Do nothing if url is invalid
+              }
             }
-=======
-            ).href = `${blockExplorer}/tx/0x${data.tx_id}`;
->>>>>>> 298d9aca
           } else {
             document.getElementById("response-failure").innerText = data.error;
             hideWaiting();
