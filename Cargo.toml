--- conflicted
+++ resolved
@@ -12,19 +12,11 @@
 [dependencies]
 anyhow = "1.0"
 axum = "0.5"
-<<<<<<< HEAD
 fuel-core-client = "0.19"
 fuel-tx = "0.34"
 fuel-types = "0.34"
 fuels-core = "0.44"
 fuels-accounts = "0.44"
-=======
-fuel-core-client = "0.18"
-fuel-tx = "0.31"
-fuel-types = "0.31"
-fuels-accounts = "0.43"
-fuels-core = "0.43"
->>>>>>> 489f1c39
 handlebars = "4.2"
 lazy_static = "1.4"
 memoize = "0.3.1"
@@ -42,7 +34,7 @@
 fuel-core = { version = "0.19", default-features = false }
 fuel-core-txpool = "0.19"
 fuel-crypto = "0.26"
-fuel-types = { version = "0.31", features = ["random"] }
+fuel-types = { version = "0.34", features = ["random"] }
 futures = "0.3"
 insta = "1.14"
 rand = "0.8"
