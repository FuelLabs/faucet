use crate::{
    models::*, recaptcha, CoinOutput, SharedConfig, SharedDispenseTracker, SharedFaucetState,
    SharedNetworkConfig, SharedWallet,
};
use axum::{
    extract::Extension,
    http::StatusCode,
    response::{Html, IntoResponse, Redirect, Response},
    Json,
};
use clerk_rs::{apis::sessions_api, clerk::Clerk, ClerkConfiguration};
use fuel_core_client::client::FuelClient;
use fuel_tx::UtxoId;
use fuel_types::{Address, AssetId, Bytes32};
use fuels_accounts::{wallet::WalletUnlocked, Account, Signer, ViewOnlyAccount};
use fuels_core::types::transaction::{Transaction, TxPolicies};
use fuels_core::types::transaction_builders::BuildableTransaction;
use fuels_core::types::{
    bech32::Bech32Address,
    coin::{Coin, CoinStatus},
    coin_type::CoinType,
};
use fuels_core::types::{input::Input, transaction_builders::ScriptTransactionBuilder};
use handlebars::Handlebars;
use secrecy::ExposeSecret;
use serde::Deserialize;
use serde_json::json;
use std::sync::Arc;
use std::time::Duration;
use std::{
    collections::BTreeMap,
    str::FromStr,
    time::{SystemTime, UNIX_EPOCH},
};
use tower_sessions::Session;
use tracing::{error, info};

// The amount to fetch the biggest input of the faucet.
pub const THE_BIGGEST_AMOUNT: u64 = u32::MAX as u64;

lazy_static::lazy_static! {
    static ref START_TIME: u64 = SystemTime::now().duration_since(UNIX_EPOCH).unwrap().as_millis() as u64;
}

#[memoize::memoize]
pub fn render_main(
    public_node_url: String,
    captcha_key: Option<String>,
    clerk_pub_key: String,
) -> String {
    let template = include_str!(concat!(env!("OUT_DIR"), "/index.html"));
    // sub in values
    let mut handlebars = Handlebars::new();
    handlebars
        .register_template_string("index", template)
        .unwrap();
    let mut data = BTreeMap::new();
    data.insert("page_title", "Fuel Faucet");
    data.insert("public_node_url", public_node_url.as_str());
    data.insert("clerk_public_key", clerk_pub_key.as_str());
    // if captcha is enabled, add captcha key
    if let Some(captcha_key) = &captcha_key {
        data.insert("captcha_key", captcha_key.as_str());
    }
    // render page
    handlebars.render("index", &data).unwrap()
}

#[memoize::memoize]
pub fn render_sign_in(clerk_pub_key: String) -> String {
    let template = include_str!(concat!(env!("OUT_DIR"), "/sign_in.html"));
    // sub in values
    let mut handlebars = Handlebars::new();
    handlebars
        .register_template_string("index", template)
        .unwrap();
    let mut data = BTreeMap::new();
    data.insert("clerk_public_key", clerk_pub_key.as_str());
    // render page
    handlebars.render("index", &data).unwrap()
}

pub async fn main(
    Extension(config): Extension<SharedConfig>,
    session: Session,
) -> impl IntoResponse {
    let public_node_url = config.public_node_url.clone();
    let captcha_key = config.captcha_key.clone();
    let clerk_pub_key = config.clerk_pub_key.clone().unwrap();
    let jwt_token: Option<String> = session.get("JWT_TOKEN").await.unwrap();

    match jwt_token {
        Some(_) => Html(render_main(public_node_url, captcha_key, clerk_pub_key)).into_response(),
        None => Redirect::temporary("/sign-in").into_response(),
    }
}

pub async fn sign_in(
    Extension(config): Extension<SharedConfig>,
    session: Session,
) -> impl IntoResponse {
    let clerk_pub_key = config.clerk_pub_key.clone();
    let jwt_token: Option<String> = session.get("JWT_TOKEN").await.unwrap();

    match jwt_token {
        Some(_) => Redirect::temporary("/").into_response(),
        None => Html(render_sign_in(clerk_pub_key.unwrap())).into_response(),
    }
}

#[derive(Deserialize)]
pub struct SessionData {
    value: String,
}

pub async fn validate_session(
    Extension(config): Extension<SharedConfig>,
    session_manager: Session,
    Json(data): Json<SessionData>,
) -> impl IntoResponse {
    let clerk_secret_key = config.clerk_secret_key.clone().unwrap();
    let clerk_key = Some(clerk_secret_key.expose_secret().clone());
    let clerk_config = ClerkConfiguration::new(None, None, clerk_key, None);
    let client = Clerk::new(clerk_config);
    let res = sessions_api::Session::get_session(&client, data.value.as_str()).await;
    let item = match res {
        Ok(session) => {
            session_manager
                .insert("JWT_TOKEN", session.id.to_string())
                .await
                .unwrap();
            (StatusCode::OK, Json(json!(session)))
        }
        Err(e) => (
            StatusCode::INTERNAL_SERVER_ERROR,
            Json(json!({ "error": e.to_string() })),
        ),
    };
    item.into_response()
}

pub async fn remove_session(session_manager: Session) -> impl IntoResponse {
    session_manager.remove_value("JWT_TOKEN").await.unwrap();
    (StatusCode::OK, Json(json!({ "status": "OK" })))
}

<<<<<<< HEAD
#[tracing::instrument(skip(wallet))]
pub async fn health(Extension(wallet): Extension<SharedWallet>) -> impl IntoResponse {
=======
#[tracing::instrument(skip_all)]
pub async fn health(Extension(wallet): Extension<SharedWallet>) -> Response {
>>>>>>> ee618bc6
    // ping client for health
    let client = wallet
        .provider()
        .expect("client provider")
        .healthy()
        .await
        .unwrap_or(false);

    let time = SystemTime::now()
        .duration_since(UNIX_EPOCH)
        .unwrap()
        .as_millis() as u64;

    let status = if client {
        StatusCode::OK
    } else {
        StatusCode::INTERNAL_SERVER_ERROR
    };

    (
        status,
        Json(json!({
            "up": true,
            "uptime": time - *START_TIME,
            "fuel-core" : client,
        })),
    )
}

impl IntoResponse for DispenseResponse {
    fn into_response(self) -> Response {
        (StatusCode::CREATED, Json(self)).into_response()
    }
}

impl IntoResponse for DispenseError {
    fn into_response(self) -> Response {
        (
            self.status,
            Json(json!({
                "error": self.error
            })),
        )
            .into_response()
    }
}

impl IntoResponse for DispenseInfoResponse {
    fn into_response(self) -> Response {
        (StatusCode::OK, Json(self)).into_response()
    }
}

fn check_and_mark_dispense_limit(
    dispense_tracker: &SharedDispenseTracker,
    address: Address,
    interval: u64,
) -> Result<(), DispenseError> {
    let mut tracker = dispense_tracker.lock().unwrap();
    tracker.evict_expired_entries(interval);

    if tracker.has_tracked(&address) {
        return Err(error(
            "Account has already received assets today".to_string(),
            StatusCode::TOO_MANY_REQUESTS,
        ));
    }

    tracker.mark_in_progress(address);
    Ok(())
}

async fn get_coin_output(
    wallet: &WalletUnlocked,
    amount: u64,
) -> Result<CoinOutput, DispenseError> {
    let resources = wallet
        .get_spendable_resources(AssetId::BASE, amount)
        .await
        .map_err(|e| {
            error(
                format!("Failed to get resources: {e}"),
                StatusCode::INTERNAL_SERVER_ERROR,
            )
        })?;

    let coin_output = resources
        .into_iter()
        .filter_map(|coin| match coin {
            CoinType::Coin(coin) => Some(CoinOutput {
                utxo_id: coin.utxo_id,
                owner: coin.owner.into(),
                amount: coin.amount,
            }),
            _ => None,
        })
        .last()
        .ok_or_else(|| {
            error(
                "The wallet is empty".to_string(),
                StatusCode::INTERNAL_SERVER_ERROR,
            )
        })?;

    Ok(coin_output)
}

async fn submit_tx_with_timeout(
    client: &FuelClient,
    tx_id: &Bytes32,
    timeout: u64,
) -> Result<(), DispenseError> {
    tokio::time::timeout(
        Duration::from_secs(timeout),
        client.await_transaction_commit(tx_id),
    )
    .await
    .map(|r| {
        r.map_err(|e| {
            error(
                format!("Failed to submit transaction with error: {e}"),
                StatusCode::INTERNAL_SERVER_ERROR,
            )
        })
    })
    .map_err(|e| {
        error(
            format!("Got a timeout during transaction submission: {e}"),
            StatusCode::INTERNAL_SERVER_ERROR,
        )
    })??;

    Ok(())
}

#[tracing::instrument(skip_all)]
pub async fn dispense_tokens(
    Extension(wallet): Extension<SharedWallet>,
    Extension(state): Extension<SharedFaucetState>,
    Extension(config): Extension<SharedConfig>,
    Extension(client): Extension<Arc<FuelClient>>,
    Extension(network_config): Extension<SharedNetworkConfig>,
    Extension(dispense_tracker): Extension<SharedDispenseTracker>,
    Json(input): Json<DispenseInput>,
) -> Result<DispenseResponse, DispenseError> {
    // parse deposit address
    let address = if let Ok(address) = Address::from_str(input.address.as_str()) {
        Ok(address)
    } else if let Ok(address) = Bech32Address::from_str(input.address.as_str()) {
        Ok(address.into())
    } else {
        return Err(error(
            "invalid address".to_string(),
            StatusCode::BAD_REQUEST,
        ));
    }?;

    // verify captcha
    if let Some(s) = config.captcha_secret.clone() {
        recaptcha::verify(s.expose_secret(), input.captcha.as_str(), None)
            .await
            .map_err(|e| {
                tracing::error!("{}", e);
                DispenseError {
                    error: "captcha failed".to_string(),
                    status: StatusCode::UNAUTHORIZED,
                }
            })?;
    }

    check_and_mark_dispense_limit(&dispense_tracker, address, config.dispense_limit_interval)?;
    let cleanup = || {
        dispense_tracker
            .lock()
            .unwrap()
            .remove_in_progress(&address);
    };

    let provider = wallet.provider().expect("client provider");
    let mut tx_id;

    loop {
        let mut guard = state.lock().await;
        let coin_output = if let Some(previous_coin_output) = &guard.last_output {
            *previous_coin_output
        } else {
            get_coin_output(&wallet, config.dispense_amount)
                .await
                .map_err(|e| {
                    cleanup();
                    e
                })?
        };

        let coin_type = CoinType::Coin(Coin {
            amount: coin_output.amount,
            block_created: 0u32,
            asset_id: config.dispense_asset_id,
            utxo_id: coin_output.utxo_id,
            maturity: 0u32,
            owner: coin_output.owner.into(),
            status: CoinStatus::Unspent,
        });

        let inputs = vec![Input::resource_signed(coin_type)];

        let outputs = wallet.get_asset_outputs_for_amount(
            &address.into(),
            config.dispense_asset_id,
            config.dispense_amount,
        );

        let gas_price = guard.next_gas_price();

        let mut script = ScriptTransactionBuilder::prepare_transfer(
            inputs,
            outputs,
            TxPolicies::default().with_gas_price(gas_price),
            network_config.network_info.clone(),
        );

        wallet.sign_transaction(&mut script);

        let script = script.build(provider).await.expect("valid script");

        let total_fee = script
            .fee_checked_from_tx(&network_config.network_info.consensus_parameters)
            .expect("Should be able to calculate fee");

        tx_id = script.id(network_config.network_info.consensus_parameters.chain_id);
        let result = tokio::time::timeout(
            Duration::from_secs(config.timeout),
            provider.send_transaction(script),
        )
        .await
        .map(|r| {
            r.map_err(|e| {
                error(
                    format!("Failed to submit transaction: {e}"),
                    StatusCode::INTERNAL_SERVER_ERROR,
                )
            })
        })
        .map_err(|e| {
            error(
                format!("Timeout while submitting transaction: {e}"),
                StatusCode::INTERNAL_SERVER_ERROR,
            )
        });

        match result {
            Ok(Ok(_)) => {
                guard.last_output = Some(CoinOutput {
                    utxo_id: UtxoId::new(tx_id, 1),
                    owner: coin_output.owner,
                    amount: coin_output.amount - total_fee.min_fee() - config.dispense_amount,
                });
                break;
            }
            _ => {
                guard.last_output = None;
            }
        };
    }

    submit_tx_with_timeout(&client, &tx_id, config.timeout)
        .await
        .map_err(|e| {
            cleanup();
            e
        })?;

    info!(
        "dispensed {} tokens to {:#x}",
        config.dispense_amount, &address
    );

    dispense_tracker.lock().unwrap().track(address);

    Ok(DispenseResponse {
        status: "Success".to_string(),
        tokens: config.dispense_amount,
    })
}

#[tracing::instrument(skip_all)]
pub async fn dispense_info(
    Extension(config): Extension<SharedConfig>,
) -> Result<DispenseInfoResponse, DispenseError> {
    Ok(DispenseInfoResponse {
        amount: config.dispense_amount,
        asset_id: config.dispense_asset_id.to_string(),
    })
}

fn error(error: String, status: StatusCode) -> DispenseError {
    error!("{}", error);
    DispenseError { error, status }
}<|MERGE_RESOLUTION|>--- conflicted
+++ resolved
@@ -144,13 +144,8 @@
     (StatusCode::OK, Json(json!({ "status": "OK" })))
 }
 
-<<<<<<< HEAD
 #[tracing::instrument(skip(wallet))]
 pub async fn health(Extension(wallet): Extension<SharedWallet>) -> impl IntoResponse {
-=======
-#[tracing::instrument(skip_all)]
-pub async fn health(Extension(wallet): Extension<SharedWallet>) -> Response {
->>>>>>> ee618bc6
     // ping client for health
     let client = wallet
         .provider()
