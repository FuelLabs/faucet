use crate::{
    config::Config,
    constants::{MAX_CONCURRENT_REQUESTS, WALLET_SECRET_DEV_KEY},
    dispense_tracker::DispenseTracker,
};
<<<<<<< HEAD
=======
use auth::AuthHandler;
>>>>>>> 833cb54c
use axum::{
    error_handling::HandleErrorLayer,
    extract::Extension,
    http::{header::CACHE_CONTROL, HeaderValue, StatusCode},
    response::IntoResponse,
    routing::{get, post},
    BoxError, Json, Router,
};
use fuel_core_client::client::FuelClient;
use fuel_tx::UtxoId;
use fuel_types::Address;
use fuels_accounts::{provider::Provider, wallet::WalletUnlocked, ViewOnlyAccount};
use fuels_core::types::node_info::NodeInfo;
use fuels_core::types::transaction_builders::NetworkInfo;
use secrecy::{ExposeSecret, Secret};
use serde_json::json;
use std::{
    net::SocketAddr,
    sync::{Arc, Mutex},
};
use time::ext::{NumericalDuration, NumericalStdDuration};
use tokio::task::JoinHandle;
use tower::ServiceBuilder;
use tower_http::{
    cors::{Any, CorsLayer},
    set_header::SetResponseHeaderLayer,
    trace::TraceLayer,
};
use tower_sessions::{Expiry, MemoryStore, SessionManagerLayer};
use tracing::info;

<<<<<<< HEAD
pub mod clerk;
=======
pub mod auth;
>>>>>>> 833cb54c
pub mod config;
pub mod models;

mod constants;
mod dispense_tracker;
mod routes;

pub use dispense_tracker::{Clock, StdTime};

// The amount to fetch the biggest input of the faucet.
pub const THE_BIGGEST_AMOUNT: u64 = u32::MAX as u64;

// The amount to fetch the biggest input of the faucet.
pub const THE_BIGGEST_AMOUNT: u64 = u32::MAX as u64;

#[derive(Debug)]
pub struct NetworkConfig {
    pub network_info: NetworkInfo,
    pub node_info: NodeInfo,
}

#[derive(Debug, Copy, Clone)]
pub struct CoinOutput {
    utxo_id: UtxoId,
    owner: Address,
    amount: u64,
}

#[derive(Debug)]
pub struct FaucetState {
    min_gas_price: u64,
    max_depth: u64,
    // Gas prices create the ordering for transactions.
    next_gas_price: u64,
    pub last_output: Option<CoinOutput>,
}

impl FaucetState {
    pub fn new(min_gas_price: u64, node_info: &NodeInfo) -> Self {
        Self {
            min_gas_price,
            max_depth: node_info.max_depth,
            next_gas_price: 0,
            last_output: None,
        }
    }

    pub fn next_gas_price(&mut self) -> u64 {
        if self.next_gas_price <= self.min_gas_price {
            self.next_gas_price = self.max_depth * 100 + self.min_gas_price;
        }
        let next_gas_price = self.next_gas_price;
        self.next_gas_price -= 1;
        next_gas_price
    }
}

pub type SharedFaucetState = Arc<tokio::sync::Mutex<FaucetState>>;
pub type SharedWallet = Arc<WalletUnlocked>;
pub type SharedConfig = Arc<Config>;
pub type SharedNetworkConfig = Arc<NetworkConfig>;
pub type SharedDispenseTracker = Arc<Mutex<DispenseTracker>>;
pub type SharedAuthHandler = Arc<Box<dyn AuthHandler>>;

pub async fn start_server(
    service_config: Config,
    clock: impl Clock + 'static,
    auth_handler: impl AuthHandler + 'static,
) -> (SocketAddr, JoinHandle<Result<(), anyhow::Error>>) {
    info!("{:#?}", &service_config);

    // connect to the fuel node
    let client = FuelClient::new(service_config.node_url.clone())
        .expect("unable to connect to the fuel node api");

    let chain_info = client.chain_info().await.expect("Can't get `chain_info`");
    let provider = Provider::new(
        service_config.node_url.clone(),
        chain_info.consensus_parameters.clone(),
    )
    .expect("Should create a provider");

    let node_info = provider
        .node_info()
        .await
        .expect("unable to get `node_info`");

    let network_config = NetworkConfig {
        network_info: NetworkInfo::new(node_info.clone(), chain_info.into()),
        node_info,
    };

    // setup wallet
    let secret = service_config
        .wallet_secret_key
        .clone()
        .unwrap_or_else(|| Secret::new(WALLET_SECRET_DEV_KEY.to_string()));

    let wallet = WalletUnlocked::new_from_private_key(
        secret
            .expose_secret()
            .parse()
            .expect("Unable to load secret key"),
        Some(provider),
    );

    let balance = wallet
        .get_coins(service_config.dispense_asset_id)
        .await
        .expect("Failed to fetch initial balance from fuel core")
        .into_iter()
        .filter_map(|coin| match coin.status {
            fuels_core::types::coin::CoinStatus::Unspent => Some(coin.amount),
            _ => None,
        })
        .sum::<u64>();
    info!("Faucet Account: {:#x}", Address::from(wallet.address()));
    info!("Faucet Balance: {}", balance);

    let session_store = MemoryStore::default();
    let session_layer = SessionManagerLayer::new(session_store)
        .with_secure(false)
        .with_expiry(Expiry::OnInactivity(NumericalDuration::days(7)));

    let web_layer = ServiceBuilder::new()
        .layer(SetResponseHeaderLayer::<_>::overriding(
            CACHE_CONTROL,
            HeaderValue::from_static("public, max-age=3600, immutable"),
        ))
        .layer(session_layer.clone())
        .into_inner();

    let api_routes = Router::new()
        .route(
            "/dispense",
            post(routes::dispense::tokens_handler).route_layer(
                // Apply rate limiting specifically on the dispense endpoint, and
                // only allow a single instance at a time to avoid race conditions
                ServiceBuilder::new()
                    .layer(HandleErrorLayer::new(handle_error))
                    .buffer(MAX_CONCURRENT_REQUESTS)
                    .concurrency_limit(network_config.node_info.max_depth as usize)
                    .into_inner(),
            ),
        )
        .route("/session/validate", post(routes::session_validate::handler))
        .route("/session/remove", post(routes::session_remove::handler));

    // setup routes
    let app = Router::new()
        .nest("/api", api_routes)
        .layer(session_layer)
        .nest("/static", routes::static_files::handler("static"))
        .route("/favicon.ico", get(routes::favicon::handler))
        .route(
            "/",
            get(routes::main::handler).route_layer(web_layer.clone()),
        )
        .route("/dispense", get(routes::dispense::info_handler))
        .route("/health", get(routes::health::handler))
        .layer(
            ServiceBuilder::new()
                // Handle errors from middleware
                .layer(HandleErrorLayer::new(handle_error))
                .load_shed()
                .concurrency_limit(MAX_CONCURRENT_REQUESTS)
                .timeout(NumericalStdDuration::std_seconds(60))
                .layer(TraceLayer::new_for_http())
                .layer(Extension(Arc::new(wallet)))
                .layer(Extension(Arc::new(client)))
                .layer(Extension(Arc::new(tokio::sync::Mutex::new(
                    FaucetState::new(service_config.min_gas_price, &network_config.node_info),
                ))))
                .layer(Extension(Arc::new(service_config.clone())))
                .layer(Extension(Arc::new(network_config)))
                .layer(Extension(Arc::new(Mutex::new(DispenseTracker::new(clock)))))
                .layer(Extension(Arc::new(
                    Box::new(auth_handler) as Box<dyn AuthHandler>
                )))
                .layer(
                    CorsLayer::new()
                        .allow_origin(Any)
                        .allow_methods(Any)
                        .allow_headers(Any),
                )
                .into_inner(),
        );

    let addr = SocketAddr::from(([0, 0, 0, 0], service_config.service_port));
    let listener = tokio::net::TcpListener::bind(addr).await.unwrap();
    let bound_addr = listener.local_addr().unwrap();
    let task = tokio::spawn(async move {
        axum::serve(listener, app.into_make_service())
            .await
            .unwrap();
        Ok(())
    });

    // run the server
    info!("listening on {}", bound_addr);
    (bound_addr, task)
}

async fn handle_error(error: BoxError) -> impl IntoResponse {
    if error.is::<tower::timeout::error::Elapsed>() {
        return (
            StatusCode::REQUEST_TIMEOUT,
            Json(json!({
                "error": "request timed out"
            })),
        );
    }

    if error.is::<tower::load_shed::error::Overloaded>() {
        return (
            StatusCode::SERVICE_UNAVAILABLE,
            Json(json!({
                "error": "service is overloaded, try again later"
            })),
        );
    }

    (
        StatusCode::INTERNAL_SERVER_ERROR,
        Json(json!({
            "error": format!("Unhandled internal error: {error}")
        })),
    )
}<|MERGE_RESOLUTION|>--- conflicted
+++ resolved
@@ -3,10 +3,7 @@
     constants::{MAX_CONCURRENT_REQUESTS, WALLET_SECRET_DEV_KEY},
     dispense_tracker::DispenseTracker,
 };
-<<<<<<< HEAD
-=======
 use auth::AuthHandler;
->>>>>>> 833cb54c
 use axum::{
     error_handling::HandleErrorLayer,
     extract::Extension,
@@ -38,11 +35,7 @@
 use tower_sessions::{Expiry, MemoryStore, SessionManagerLayer};
 use tracing::info;
 
-<<<<<<< HEAD
-pub mod clerk;
-=======
 pub mod auth;
->>>>>>> 833cb54c
 pub mod config;
 pub mod models;
 
@@ -51,9 +44,6 @@
 mod routes;
 
 pub use dispense_tracker::{Clock, StdTime};
-
-// The amount to fetch the biggest input of the faucet.
-pub const THE_BIGGEST_AMOUNT: u64 = u32::MAX as u64;
 
 // The amount to fetch the biggest input of the faucet.
 pub const THE_BIGGEST_AMOUNT: u64 = u32::MAX as u64;
