use crate::{
    config::Config,
    constants::{MAX_CONCURRENT_REQUESTS, WALLET_SECRET_DEV_KEY},
    routes::health,
};
use anyhow::anyhow;
use axum::{
    error_handling::HandleErrorLayer,
    http::{header::CACHE_CONTROL, HeaderValue, StatusCode},
    response::IntoResponse,
    routing::{get, post},
    BoxError, Extension, Json, Router,
};
use fuel_core_client::client::FuelClient;
use fuel_tx::{ConsensusParameters, UtxoId};
use fuel_types::Address;
use fuels_accounts::{provider::Provider, wallet::WalletUnlocked, ViewOnlyAccount};
use fuels_core::types::node_info::NodeInfo;
use secrecy::{ExposeSecret, Secret};
use serde_json::json;
use std::{
    net::{SocketAddr, TcpListener},
    sync::Arc,
    time::Duration,
};
use tokio::task::JoinHandle;
use tower::ServiceBuilder;
use tower_http::{
    cors::{Any, CorsLayer},
    set_header::SetResponseHeaderLayer,
    trace::TraceLayer,
};
use tracing::info;

pub mod config;
pub mod models;

mod constants;
mod recaptcha;
mod routes;

pub use routes::THE_BIGGEST_AMOUNT;

#[derive(Debug)]
pub struct NetworkConfig {
    pub consensus_parameters: ConsensusParameters,
    pub node_info: NodeInfo,
}

#[derive(Debug, Copy, Clone)]
pub struct CoinOutput {
    utxo_id: UtxoId,
    owner: Address,
    amount: u64,
}

#[derive(Debug)]
pub struct FaucetState {
    min_gas_price: u64,
    max_depth: u64,
    // Gas prices create the ordering for transactions.
    next_gas_price: u64,
    pub last_output: Option<CoinOutput>,
}

impl FaucetState {
    pub fn new(min_gas_price: u64, node_info: &NodeInfo) -> Self {
        Self {
            min_gas_price,
            max_depth: node_info.max_depth,
            next_gas_price: 0,
            last_output: None,
        }
    }

    pub fn next_gas_price(&mut self) -> u64 {
        if self.next_gas_price <= self.min_gas_price {
            self.next_gas_price = self.max_depth * 100 + self.min_gas_price;
        }
        let next_gas_price = self.next_gas_price;
        self.next_gas_price -= 1;
        next_gas_price
    }
}

pub type SharedFaucetState = Arc<tokio::sync::Mutex<FaucetState>>;
pub type SharedWallet = Arc<WalletUnlocked>;
pub type SharedConfig = Arc<Config>;
pub type SharedNetworkConfig = Arc<NetworkConfig>;

pub async fn start_server(
    service_config: Config,
) -> (SocketAddr, JoinHandle<Result<(), anyhow::Error>>) {
    info!("{:#?}", &service_config);

    // connect to the fuel node
    let client = FuelClient::new(service_config.node_url.clone())
        .expect("unable to connect to the fuel node api");

<<<<<<< HEAD
    let consensus_parameters = Default::default();
=======
    let consensus_parameters = client
        .chain_info()
        .await
        .expect("Can't get `consensus_parameters`")
        .consensus_parameters
        .into();
>>>>>>> f27089ff
    let provider = Provider::new(client, consensus_parameters);

    let node_info = provider
        .node_info()
        .await
        .expect("unable to get `node_info`");

    let network_config = NetworkConfig {
        consensus_parameters,
        node_info,
    };

    // setup wallet
    let secret = service_config
        .wallet_secret_key
        .clone()
        .unwrap_or_else(|| Secret::new(WALLET_SECRET_DEV_KEY.to_string()));
    let wallet = WalletUnlocked::new_from_private_key(
        secret
            .expose_secret()
            .parse()
            .expect("Unable to load secret key"),
        Some(provider),
    );

    let balance = wallet
        .get_coins(service_config.dispense_asset_id)
        .await
        .expect("Failed to fetch initial balance from fuel core")
        .into_iter()
        .filter_map(|coin| match coin.status {
            fuels_core::types::coin::CoinStatus::Unspent => Some(coin.amount),
            _ => None,
        })
        .sum::<u64>();
    info!("Faucet Account: {:#x}", Address::from(wallet.address()));
    info!("Faucet Balance: {}", balance);

    // setup routes
    let app = Router::new()
        .route(
            "/",
            get(routes::main).layer(SetResponseHeaderLayer::<_>::overriding(
                CACHE_CONTROL,
                HeaderValue::from_static("public, max-age=3600, immutable"),
            )),
        )
        .route("/health", get(health))
        .route("/dispense", get(routes::dispense_info))
        .route(
            "/dispense",
            post(routes::dispense_tokens).route_layer(
                // Apply rate limiting specifically on the dispense endpoint, and
                // only allow a single instance at a time to avoid race conditions
                ServiceBuilder::new()
                    .layer(HandleErrorLayer::new(handle_error))
                    .buffer(MAX_CONCURRENT_REQUESTS)
                    .rate_limit(
                        service_config.max_dispenses_per_minute,
                        Duration::from_secs(60),
                    )
                    .concurrency_limit(network_config.node_info.max_depth as usize)
                    .into_inner(),
            ),
        )
        .layer(
            ServiceBuilder::new()
                // Handle errors from middleware
                .layer(HandleErrorLayer::new(handle_error))
                .load_shed()
                .concurrency_limit(MAX_CONCURRENT_REQUESTS)
                .timeout(Duration::from_secs(60))
                .layer(TraceLayer::new_for_http())
                .layer(Extension(Arc::new(wallet)))
                .layer(Extension(Arc::new(tokio::sync::Mutex::new(
                    FaucetState::new(service_config.min_gas_price, &network_config.node_info),
                ))))
                .layer(Extension(Arc::new(service_config.clone())))
                .layer(Extension(Arc::new(network_config)))
                .layer(
                    CorsLayer::new()
                        .allow_origin(Any)
                        .allow_methods(Any)
                        .allow_headers(Any),
                )
                .into_inner(),
        );

    // run the server
    let addr = SocketAddr::from(([0, 0, 0, 0], service_config.service_port));
    let listener = TcpListener::bind(addr).unwrap();
    let bound_addr = listener.local_addr().unwrap();
    info!("listening on {}", bound_addr);
    (
        bound_addr,
        tokio::spawn(async move {
            axum::Server::from_tcp(listener)
                .unwrap()
                .serve(app.into_make_service())
                .await
                .map_err(|e| anyhow!(e))
        }),
    )
}

async fn handle_error(error: BoxError) -> impl IntoResponse {
    if error.is::<tower::timeout::error::Elapsed>() {
        return (
            StatusCode::REQUEST_TIMEOUT,
            Json(json!({
                "error": "request timed out"
            })),
        );
    }

    if error.is::<tower::load_shed::error::Overloaded>() {
        return (
            StatusCode::SERVICE_UNAVAILABLE,
            Json(json!({
                "error": "service is overloaded, try again later"
            })),
        );
    }

    (
        StatusCode::INTERNAL_SERVER_ERROR,
        Json(json!({
            "error": format!("Unhandled internal error: {error}")
        })),
    )
}<|MERGE_RESOLUTION|>--- conflicted
+++ resolved
@@ -97,16 +97,12 @@
     let client = FuelClient::new(service_config.node_url.clone())
         .expect("unable to connect to the fuel node api");
 
-<<<<<<< HEAD
-    let consensus_parameters = Default::default();
-=======
     let consensus_parameters = client
         .chain_info()
         .await
         .expect("Can't get `consensus_parameters`")
         .consensus_parameters
         .into();
->>>>>>> f27089ff
     let provider = Provider::new(client, consensus_parameters);
 
     let node_info = provider
