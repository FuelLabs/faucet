--- conflicted
+++ resolved
@@ -23,12 +23,8 @@
 use serde_json::json;
 use session::Salt;
 use std::{
-<<<<<<< HEAD
-    net::SocketAddr,
-=======
     collections::HashMap,
     net::{SocketAddr, TcpListener},
->>>>>>> e74fd738
     sync::{Arc, Mutex},
 };
 use time::ext::{NumericalDuration, NumericalStdDuration};
@@ -157,7 +153,6 @@
     info!("Faucet Account: {:#x}", Address::from(wallet.address()));
     info!("Faucet Balance: {}", balance);
 
-<<<<<<< HEAD
     let session_store = MemoryStore::default();
     let session_layer = SessionManagerLayer::new(session_store)
         .with_secure(false)
@@ -170,10 +165,8 @@
         ))
         .layer(session_layer.clone())
         .into_inner();
-=======
     let pow_difficulty = service_config.pow_difficulty;
     let sessions: SharedSessions = Arc::new(tokio::sync::Mutex::new(SessionMap::new()));
->>>>>>> e74fd738
 
     // setup routes
     let app = Router::new()
