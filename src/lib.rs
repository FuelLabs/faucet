--- conflicted
+++ resolved
@@ -42,15 +42,11 @@
 mod dispense_tracker;
 mod routes;
 
-<<<<<<< HEAD
-pub use dispense_tracker::{Clock, TokioTime};
+pub use dispense_tracker::{Clock, StdTime};
+pub use routes::THE_BIGGEST_AMOUNT;
 
 // The amount to fetch the biggest input of the faucet.
 pub const THE_BIGGEST_AMOUNT: u64 = u32::MAX as u64;
-=======
-pub use dispense_tracker::{Clock, StdTime};
-pub use routes::THE_BIGGEST_AMOUNT;
->>>>>>> 7c261fa8
 
 #[derive(Debug)]
 pub struct NetworkConfig {
